/*
 * Licensed under the Apache License, Version 2.0 (the "License");
 * you may not use this file except in compliance with the License.
 * You may obtain a copy of the License at
 *
 * http://www.apache.org/licenses/LICENSE-2.0
 *
 * Unless required by applicable law or agreed to in writing, software
 * distributed under the License is distributed on an "AS IS" BASIS,
 * WITHOUT WARRANTIES OR CONDITIONS OF ANY KIND, either express or implied.
 * See the License for the specific language governing permissions and
 * limitations under the License.
 */
package com.opentable.db.postgres.embedded;


import java.io.ByteArrayInputStream;
import java.io.Closeable;
import java.io.File;
import java.io.FileOutputStream;
import java.io.IOException;
import java.io.InputStream;
import java.net.InetAddress;
import java.net.InetSocketAddress;
import java.net.ServerSocket;
import java.net.Socket;
<<<<<<< HEAD
import java.net.SocketException;
import java.net.UnknownHostException;
import java.nio.ByteBuffer;
import java.nio.channels.AsynchronousFileChannel;
import java.nio.channels.Channel;
import java.nio.channels.CompletionHandler;
=======
>>>>>>> fa8055d9
import java.nio.channels.FileLock;
import java.nio.channels.OverlappingFileLockException;
import java.nio.file.FileSystems;
import java.nio.file.Files;
import java.nio.file.Path;
import java.security.DigestInputStream;
import java.security.MessageDigest;
import java.security.NoSuchAlgorithmException;
import java.sql.Connection;
import java.sql.ResultSet;
import java.sql.SQLException;
import java.sql.Statement;
import java.time.Duration;
import java.util.ArrayList;
import java.util.Arrays;
import java.util.Collections;
import java.util.HashMap;
import java.util.List;
import java.util.Map;
import java.util.Map.Entry;
import java.util.Objects;
import java.util.Optional;
import java.util.UUID;
import java.util.concurrent.Phaser;
import java.util.concurrent.TimeUnit;
import java.util.concurrent.atomic.AtomicBoolean;
import java.util.concurrent.locks.Lock;
import java.util.concurrent.locks.ReentrantLock;
import java.util.stream.Collectors;

import javax.sql.DataSource;

import org.apache.commons.codec.binary.Hex;
import org.apache.commons.compress.archivers.tar.TarArchiveEntry;
import org.apache.commons.compress.archivers.tar.TarArchiveInputStream;
import org.apache.commons.io.FileUtils;
import org.apache.commons.io.IOUtils;
import org.apache.commons.io.output.ByteArrayOutputStream;
import org.apache.commons.lang3.SystemUtils;
import org.apache.commons.lang3.time.StopWatch;
import org.postgresql.ds.PGSimpleDataSource;
import org.slf4j.Logger;
import org.slf4j.LoggerFactory;
import org.tukaani.xz.XZInputStream;

<<<<<<< HEAD
import static java.nio.file.StandardOpenOption.CREATE_NEW;
import static java.nio.file.StandardOpenOption.WRITE;
=======
import edu.umd.cs.findbugs.annotations.SuppressFBWarnings;
>>>>>>> fa8055d9

@SuppressWarnings("PMD.AvoidDuplicateLiterals") // "postgres"
@SuppressFBWarnings({"RCN_REDUNDANT_NULLCHECK_OF_NONNULL_VALUE", "RCN_REDUNDANT_NULLCHECK_WOULD_HAVE_BEEN_A_NPE"}) // java 11 triggers: https://github.com/spotbugs/spotbugs/issues/756
public class EmbeddedPostgres implements Closeable
{
    private static final Logger LOG = LoggerFactory.getLogger(EmbeddedPostgres.class);
    private static final String JDBC_FORMAT = "jdbc:postgresql://localhost:%s/%s?user=%s";

    private static final String PG_STOP_MODE = "fast";
    private static final String PG_STOP_WAIT_S = "5";
    private static final String PG_SUPERUSER = "postgres";
    private static final Duration DEFAULT_PG_STARTUP_WAIT = Duration.ofSeconds(10);
    private static final String LOCK_FILE_NAME = "epg-lock";

    private final File pgDir;

    private final Duration pgStartupWait;
    private final File dataDirectory;
    private final File lockFile;
    private final UUID instanceId = UUID.randomUUID();
    private final int port;
    private final AtomicBoolean started = new AtomicBoolean();
    private final AtomicBoolean closed = new AtomicBoolean();

    private final Map<String, String> postgresConfig;
    private final Map<String, String> localeConfig;

    private volatile FileOutputStream lockStream;
    private volatile FileLock lock;
    private final boolean cleanDataDirectory;

    private final ProcessBuilder.Redirect errorRedirector;
    private final ProcessBuilder.Redirect outputRedirector;

    EmbeddedPostgres(File parentDirectory, File dataDirectory, boolean cleanDataDirectory,
        Map<String, String> postgresConfig, Map<String, String> localeConfig, int port, Map<String, String> connectConfig,
        PgBinaryResolver pgBinaryResolver, ProcessBuilder.Redirect errorRedirector, ProcessBuilder.Redirect outputRedirector) throws IOException
    {
        this(parentDirectory, dataDirectory, cleanDataDirectory, postgresConfig, localeConfig, port, connectConfig,
                pgBinaryResolver, errorRedirector, outputRedirector, DEFAULT_PG_STARTUP_WAIT, Optional.empty());
    }

    EmbeddedPostgres(File parentDirectory, File dataDirectory, boolean cleanDataDirectory,
                     Map<String, String> postgresConfig, Map<String, String> localeConfig, int port, Map<String, String> connectConfig,
                     PgBinaryResolver pgBinaryResolver, ProcessBuilder.Redirect errorRedirector,
                     ProcessBuilder.Redirect outputRedirector, Duration pgStartupWait,
                     Optional<File> overrideWorkingDirectory) throws IOException
    {
        this.cleanDataDirectory = cleanDataDirectory;
        this.postgresConfig = new HashMap<>(postgresConfig);
        this.localeConfig = new HashMap<>(localeConfig);
        this.port = port;
        this.pgDir = prepareBinaries(pgBinaryResolver, overrideWorkingDirectory);
        this.errorRedirector = errorRedirector;
        this.outputRedirector = outputRedirector;
        this.pgStartupWait = pgStartupWait;
        Objects.requireNonNull(this.pgStartupWait, "Wait time cannot be null");

        if (parentDirectory != null) {
            mkdirs(parentDirectory);
            cleanOldDataDirectories(parentDirectory);
            if (dataDirectory != null) {
                this.dataDirectory = dataDirectory;
            } else {
                this.dataDirectory = new File(parentDirectory, instanceId.toString());
            }
        } else {
            this.dataDirectory = dataDirectory;
        }
        if (this.dataDirectory == null) {
            throw new IllegalArgumentException("no data directory");
        }
        LOG.trace("{} postgres data directory is {}", instanceId, this.dataDirectory);
        mkdirs(this.dataDirectory);

        lockFile = new File(this.dataDirectory, LOCK_FILE_NAME);

        if (cleanDataDirectory || !new File(dataDirectory, "postgresql.conf").exists()) {
            initdb();
        }

        lock();
        startPostmaster(connectConfig);
    }

    public DataSource getTemplateDatabase()
    {
        return getDatabase("postgres", "template1");
    }

    public DataSource getTemplateDatabase(Map<String, String> properties)
    {
        return getDatabase("postgres", "template1", properties);
    }

    public DataSource getPostgresDatabase() {
        return getDatabase("postgres", "postgres");
    }

    public DataSource getPostgresDatabase(Map<String, String> properties)
    {
        return getDatabase("postgres", "postgres", properties);
    }

    public DataSource getDatabase(String userName, String dbName) {
        return getDatabase(userName, dbName, Collections.emptyMap());
    }

    public DataSource getDatabase(String userName, String dbName, Map<String, String> properties)
    {
        final PGSimpleDataSource ds = new PGSimpleDataSource();
        ds.setServerName("localhost");
        ds.setPortNumber(port);
        ds.setDatabaseName(dbName);
        ds.setUser(userName);

        properties.forEach((propertyKey, propertyValue) -> {
            try {
                ds.setProperty(propertyKey, propertyValue);
            } catch (SQLException e) {
                throw new RuntimeException(e);
            }
        });
        return ds;
    }

    public String getJdbcUrl(String userName, String dbName)
    {
        return String.format(JDBC_FORMAT, port, dbName, userName);
    }

    public int getPort()
    {
        return port;
    }

    private static int detectPort() throws IOException
    {
        try (ServerSocket socket = new ServerSocket(0)) {
            return socket.getLocalPort();
        }
    }

    private void lock() throws IOException
    {
        lockStream = new FileOutputStream(lockFile);
        if ((lock = lockStream.getChannel().tryLock()) == null) { //NOPMD
            throw new IllegalStateException("could not lock " + lockFile);
        }
    }

    private void initdb()
    {
        final StopWatch watch = new StopWatch();
        watch.start();
        List<String> command = new ArrayList<>();
        command.addAll(Arrays.asList(
                pgBin("initdb"), "-A", "trust", "-U", PG_SUPERUSER,
                "-D", dataDirectory.getPath(), "-E", "UTF-8"));
        command.addAll(createLocaleOptions());
        system(command.toArray(new String[command.size()]));
        LOG.info("{} initdb completed in {}", instanceId, watch);
    }

    private void startPostmaster(Map<String, String> connectConfig) throws IOException
    {
        final StopWatch watch = new StopWatch();
        watch.start();
        if (started.getAndSet(true)) {
            throw new IllegalStateException("Postmaster already started");
        }

        final List<String> args = new ArrayList<>();
        args.addAll(Arrays.asList(
                pgBin("pg_ctl"),
                "-D", dataDirectory.getPath(),
                "-o", createInitOptions().stream().collect(Collectors.joining(" ")),
                "start"
        ));

        final ProcessBuilder builder = new ProcessBuilder(args);

        builder.redirectErrorStream(true);
        builder.redirectError(errorRedirector);
        builder.redirectOutput(outputRedirector);
        final Process postmaster = builder.start();

        if (outputRedirector.type() == ProcessBuilder.Redirect.Type.PIPE) {
            ProcessOutputLogger.logOutput(LOG, postmaster);
        }

        LOG.info("{} postmaster started as {} on port {}.  Waiting up to {} for server startup to finish.", instanceId, postmaster.toString(), port, pgStartupWait);

        Runtime.getRuntime().addShutdownHook(newCloserThread());

        waitForServerStartup(watch, connectConfig);
    }

    private List<String> createInitOptions()
    {
        final List<String> initOptions = new ArrayList<>();
        initOptions.addAll(Arrays.asList(
                "-p", Integer.toString(port),
                "-F"));

        for (final Entry<String, String> config : postgresConfig.entrySet())
        {
            initOptions.add("-c");
            initOptions.add(config.getKey() + "=" + config.getValue());
        }

        return initOptions;
    }

    private List<String> createLocaleOptions()
    {
        final List<String> localeOptions = new ArrayList<>();
        for (final Entry<String, String> config : localeConfig.entrySet()) {
            if (SystemUtils.IS_OS_WINDOWS) {
                localeOptions.add(String.format("--%s=%s", config.getKey(), config.getValue()));
            } else {
                localeOptions.add("--" + config.getKey());
                localeOptions.add(config.getValue());
            }
        }
        return localeOptions;
    }

    private void waitForServerStartup(StopWatch watch, Map<String, String> connectConfig) throws IOException
    {
        Throwable lastCause = null;
        final long start = System.nanoTime();
        final long maxWaitNs = TimeUnit.NANOSECONDS.convert(pgStartupWait.toMillis(), TimeUnit.MILLISECONDS);
        while (System.nanoTime() - start < maxWaitNs) {
            try {
                verifyReady(connectConfig);
                LOG.info("{} postmaster startup finished in {}", instanceId, watch);
                return;
            } catch (final SQLException e) {
                lastCause = e;
                LOG.trace("While waiting for server startup", e);
            }

            try {
                Thread.sleep(100);
            } catch (final InterruptedException e) {
                Thread.currentThread().interrupt();
                return;
            }
        }
        throw new IOException("Gave up waiting for server to start after " + pgStartupWait.toMillis() + "ms", lastCause);
    }

    @SuppressFBWarnings("OBL_UNSATISFIED_OBLIGATION")
    private void verifyReady(Map<String, String> connectConfig) throws SQLException
    {
        final InetAddress localhost = InetAddress.getLoopbackAddress();
        try (Socket sock = new Socket()) {
            sock.setSoTimeout((int) Duration.ofMillis(500).toMillis());
            sock.connect(new InetSocketAddress(localhost, port), (int) Duration.ofMillis(500).toMillis());
        } catch (final IOException e) {
            throw new SQLException("connect failed", e);
        }
        try (Connection c = getPostgresDatabase(connectConfig).getConnection() ;
                Statement s = c.createStatement() ;
                ResultSet rs = s.executeQuery("SELECT 1"))
        {
            if (!rs.next()) {
                throw new IllegalStateException("expecting single row");
            }
            if (1 != rs.getInt(1)) {
                throw new IllegalStateException("expecting 1");
            }
            if (rs.next()) {
                throw new IllegalStateException("expecting single row");
            }
        }
    }

    private Thread newCloserThread()
    {
        final Thread closeThread = new Thread(new Runnable() {
            @Override
            public void run()
            {
                try {
                    EmbeddedPostgres.this.close();
                }
                catch (IOException ex) {
                    LOG.error("Unexpected IOException from Closeables.close", ex);
                }
            }
        });
        closeThread.setName("postgres-" + instanceId + "-closer");
        return closeThread;
    }

    @Override
    public void close() throws IOException
    {
        if (closed.getAndSet(true)) {
            return;
        }
        final StopWatch watch = new StopWatch();
        watch.start();
        try {
            pgCtl(dataDirectory, "stop");
            LOG.info("{} shut down postmaster in {}", instanceId, watch);
        } catch (final Exception e) {
            LOG.error("Could not stop postmaster " + instanceId, e);
        }
        if (lock != null) {
            lock.release();
        }
        try {
            lockStream.close();
        } catch (IOException e) {
            LOG.error("while closing lockStream", e);
        }

        if (cleanDataDirectory && System.getProperty("ot.epg.no-cleanup") == null) {
            try {
                FileUtils.deleteDirectory(dataDirectory);
            } catch (IOException e) {
                LOG.error("Could not clean up directory {}", dataDirectory.getAbsolutePath());
            }
        } else {
            LOG.info("Did not clean up directory {}", dataDirectory.getAbsolutePath());
        }
    }

    private void pgCtl(File dir, String action)
    {
        system(pgBin("pg_ctl"), "-D", dir.getPath(), action, "-m", PG_STOP_MODE, "-t", PG_STOP_WAIT_S, "-w");
    }

    private void cleanOldDataDirectories(File parentDirectory)
    {
        final File[] children = parentDirectory.listFiles();
        if (children == null) {
            return;
        }
        for (final File dir : children)
        {
            if (!dir.isDirectory()) {
                continue;
            }

            final File lockFile = new File(dir, LOCK_FILE_NAME);
            final boolean isTooNew = System.currentTimeMillis() - lockFile.lastModified() < 10 * 60 * 1000;
            if (!lockFile.exists() || isTooNew) {
                continue;
            }
            try (FileOutputStream fos = new FileOutputStream(lockFile);
                 FileLock lock = fos.getChannel().tryLock()) {
                if (lock != null) {
                    LOG.info("Found stale data directory {}", dir);
                    if (new File(dir, "postmaster.pid").exists()) {
                        try {
                            pgCtl(dir, "stop");
                            LOG.info("Shut down orphaned postmaster!");
                        } catch (Exception e) {
                            if (LOG.isDebugEnabled()) {
                                LOG.warn("Failed to stop postmaster " + dir, e);
                            } else {
                                LOG.warn("Failed to stop postmaster " + dir + ": " + e.getMessage());
                            }
                        }
                    }
                    FileUtils.deleteDirectory(dir);
                }
            } catch (final OverlappingFileLockException e) {
                // The directory belongs to another instance in this VM.
                LOG.trace("While cleaning old data directories", e);
            } catch (final Exception e) {
                LOG.warn("While cleaning old data directories", e);
            }
        }
    }

    private String pgBin(String binaryName)
    {
        final String extension = SystemUtils.IS_OS_WINDOWS ? ".exe" : "";
        return new File(pgDir, "bin/" + binaryName + extension).getPath();
    }

    private static File getWorkingDirectory()
    {
        final File tempWorkingDirectory = new File(System.getProperty("java.io.tmpdir"), "embedded-pg");
        return new File(System.getProperty("ot.epg.working-dir", tempWorkingDirectory.getPath()));
    }

    public static EmbeddedPostgres start() throws IOException
    {
        return builder().start();
    }

    public static EmbeddedPostgres.Builder builder()
    {
        return new Builder();
    }

    public static class Builder
    {
        private final File parentDirectory = getWorkingDirectory();
        private Optional<File> overrideWorkingDirectory = Optional.empty(); // use tmpdir
        private File builderDataDirectory;
        private final Map<String, String> config = new HashMap<>();
        private final Map<String, String> localeConfig = new HashMap<>();
        private boolean builderCleanDataDirectory = true;
        private int builderPort = 0;
        private final Map<String, String> connectConfig = new HashMap<>();
        private PgBinaryResolver pgBinaryResolver = new BundledPostgresBinaryResolver();
        private Duration pgStartupWait = DEFAULT_PG_STARTUP_WAIT;

        private ProcessBuilder.Redirect errRedirector = ProcessBuilder.Redirect.PIPE;
        private ProcessBuilder.Redirect outRedirector = ProcessBuilder.Redirect.PIPE;

        Builder() {
            config.put("timezone", "UTC");
            config.put("synchronous_commit", "off");
            config.put("max_connections", "300");
        }

        public Builder setPGStartupWait(Duration pgStartupWait) {
            Objects.requireNonNull(pgStartupWait);
            if (pgStartupWait.isNegative()) {
               throw new IllegalArgumentException("Negative durations are not permitted.");
            }

            this.pgStartupWait = pgStartupWait;
            return this;
        }
        public Builder setCleanDataDirectory(boolean cleanDataDirectory) {
            builderCleanDataDirectory = cleanDataDirectory;
            return this;
        }

        public Builder setDataDirectory(Path path) {
            return setDataDirectory(path.toFile());
        }

        public Builder setDataDirectory(File directory) {
            builderDataDirectory = directory;
            return this;
        }

        public Builder setDataDirectory(String path) {
            return setDataDirectory(new File(path));
        }

        public Builder setServerConfig(String key, String value) {
            config.put(key, value);
            return this;
        }

        public Builder setLocaleConfig(String key, String value) {
            localeConfig.put(key, value);
            return this;
        }

        public Builder setConnectConfig(String key, String value) {
            connectConfig.put(key, value);
            return this;
        }

        public Builder setOverrideWorkingDirectory(File workingDirectory) {
            overrideWorkingDirectory = Optional.ofNullable(workingDirectory);
            return this;
        }

        public Builder setPort(int port) {
            builderPort = port;
            return this;
        }

        public Builder setErrorRedirector(ProcessBuilder.Redirect errRedirector) {
            this.errRedirector = errRedirector;
            return this;
        }

        public Builder setOutputRedirector(ProcessBuilder.Redirect outRedirector)
        {
            this.outRedirector = outRedirector;
            return this;
        }

        public Builder setPgBinaryResolver(PgBinaryResolver pgBinaryResolver) {
            this.pgBinaryResolver = pgBinaryResolver;
            return this;
        }

        public EmbeddedPostgres start() throws IOException {
            if (builderPort == 0)
            {
                builderPort = detectPort();
            }
            if (builderDataDirectory == null) {
                builderDataDirectory = Files.createTempDirectory("epg").toFile();
            }
            return new EmbeddedPostgres(parentDirectory, builderDataDirectory, builderCleanDataDirectory, config,
                    localeConfig, builderPort, connectConfig, pgBinaryResolver, errRedirector, outRedirector,
                    pgStartupWait, overrideWorkingDirectory);
        }

        @Override
        public boolean equals(Object o) {
            if (this == o) {
                return true;
            }
            if (o == null || getClass() != o.getClass()) {
                return false;
            }
            Builder builder = (Builder) o;
            return builderCleanDataDirectory == builder.builderCleanDataDirectory &&
                    builderPort == builder.builderPort &&
                    Objects.equals(parentDirectory, builder.parentDirectory) &&
                    Objects.equals(builderDataDirectory, builder.builderDataDirectory) &&
                    Objects.equals(config, builder.config) &&
                    Objects.equals(localeConfig, builder.localeConfig) &&
                    Objects.equals(connectConfig, builder.connectConfig) &&
                    Objects.equals(pgBinaryResolver, builder.pgBinaryResolver) &&
                    Objects.equals(pgStartupWait, builder.pgStartupWait) &&
                    Objects.equals(errRedirector, builder.errRedirector) &&
                    Objects.equals(outRedirector, builder.outRedirector);
        }

        @Override
        public int hashCode() {
            return Objects.hash(parentDirectory, builderDataDirectory, config, localeConfig, builderCleanDataDirectory, builderPort, connectConfig, pgBinaryResolver, pgStartupWait, errRedirector, outRedirector);
        }
    }

    private void system(String... command)
    {
        try {
            final ProcessBuilder builder = new ProcessBuilder(command);
            builder.redirectErrorStream(true);
            builder.redirectError(errorRedirector);
            builder.redirectOutput(outputRedirector);
            final Process process = builder.start();

            if (outputRedirector.type() == ProcessBuilder.Redirect.Type.PIPE) {
                ProcessOutputLogger.logOutput(LOG, process);
            }
            if (0 != process.waitFor()) {
                throw new IllegalStateException(String.format("Process %s failed%n%s", Arrays.asList(command), IOUtils.toString(process.getErrorStream())));
            }
        } catch (final RuntimeException e) { // NOPMD
            throw e;
        } catch (final Exception e) {
            throw new RuntimeException(e);
        }
    }

    private static void mkdirs(File dir)
    {
        if (!dir.mkdirs() && !(dir.isDirectory() && dir.exists())) {
            throw new IllegalStateException("could not create " + dir);
        }
    }

    private static final Lock PREPARE_BINARIES_LOCK = new ReentrantLock();
    private static final Map<PgBinaryResolver, File> PREPARE_BINARIES = new HashMap<>();

    /**
     * Get current operating system string. The string is used in the appropriate postgres binary name.
     *
     * @return Current operating system string.
     */
    private static String getOS()
    {
        if (SystemUtils.IS_OS_WINDOWS) {
            return "Windows";
        }
        if (SystemUtils.IS_OS_MAC_OSX) {
            return "Darwin";
        }
        if (SystemUtils.IS_OS_LINUX) {
            return "Linux";
        }
        throw new UnsupportedOperationException("Unknown OS " + SystemUtils.OS_NAME);
    }

    /**
     * Get the machine architecture string. The string is used in the appropriate postgres binary name.
     *
     * @return Current machine architecture string.
     */
    private static String getArchitecture()
    {
        return "amd64".equals(SystemUtils.OS_ARCH) ? "x86_64" : SystemUtils.OS_ARCH;
    }

    /**
     * Unpack archive compressed by tar with xz compression. By default system tar is used (faster). If not found, then the
     * java implementation takes place.
     *
     * @param stream    A stream with the postgres binaries.
     * @param targetDir The directory to extract the content to.
     */
    private static void extractTxz(InputStream stream, String targetDir) throws IOException {
        try (
                XZInputStream xzIn = new XZInputStream(stream);
                TarArchiveInputStream tarIn = new TarArchiveInputStream(xzIn)
        ) {
            final Phaser phaser = new Phaser(1);
            TarArchiveEntry entry;

            while ((entry = tarIn.getNextTarEntry()) != null) { //NOPMD
                final String individualFile = entry.getName();
                final File fsObject = new File(targetDir + "/" + individualFile);

                if (entry.isSymbolicLink() || entry.isLink()) {
                    Path target = FileSystems.getDefault().getPath(entry.getLinkName());
                    Files.createSymbolicLink(fsObject.toPath(), target);
                } else if (entry.isFile()) {
                    byte[] content = new byte[(int) entry.getSize()];
                    int read = tarIn.read(content, 0, content.length);
                    if (read == -1) {
                        throw new IllegalStateException("could not read " + individualFile);
                    }
                    mkdirs(fsObject.getParentFile());

                    final AsynchronousFileChannel fileChannel = AsynchronousFileChannel.open(fsObject.toPath(), CREATE_NEW, WRITE);
                    final ByteBuffer buffer = ByteBuffer.wrap(content);

                    phaser.register();
                    fileChannel.write(buffer, 0, fileChannel, new CompletionHandler<Integer, Channel>() {
                        @Override
                        public void completed(Integer written, Channel channel) {
                            closeChannel(channel);
                        }

                        @Override
                        public void failed(Throwable error, Channel channel) {
                            LOG.error("Could not write file {}", fsObject.getAbsolutePath(), error);
                            closeChannel(channel);
                        }

                        private void closeChannel(Channel channel) {
                            try {
                                channel.close();
                            } catch (IOException e) {
                                LOG.error("Unexpected error while closing the channel", e);
                            } finally {
                                phaser.arriveAndDeregister();
                            }
                        }
                    });
                } else if (entry.isDirectory()) {
                    mkdirs(fsObject);
                } else {
                    throw new UnsupportedOperationException(
                            String.format("Unsupported entry found: %s", individualFile)
                    );
                }

                if (individualFile.startsWith("bin/") || individualFile.startsWith("./bin/")) {
                    fsObject.setExecutable(true);
                }
            }

            phaser.arriveAndAwaitAdvance();
        }
    }

    private static File prepareBinaries(PgBinaryResolver pgBinaryResolver, Optional<File> overrideWorkingDirectory)
    {
        PREPARE_BINARIES_LOCK.lock();
        try {
            if (PREPARE_BINARIES.containsKey(pgBinaryResolver)) {
                return PREPARE_BINARIES.get(pgBinaryResolver);
            }

            final String system = getOS();
            final String machineHardware = getArchitecture();

            LOG.info("Detected a {} {} system", system, machineHardware);
            File pgDir;
            final InputStream pgBinary;
            try {
                pgBinary = pgBinaryResolver.getPgBinary(system, machineHardware);
            } catch (final IOException e) {
                throw new ExceptionInInitializerError(e);
            }

            if (pgBinary == null) {
                throw new IllegalStateException("No Postgres binary found for " + system + " / " + machineHardware);
            }

            try (DigestInputStream pgArchiveData = new DigestInputStream(pgBinary, MessageDigest.getInstance("MD5"));
                 ByteArrayOutputStream baos = new ByteArrayOutputStream()) {
                IOUtils.copy(pgArchiveData, baos);
                pgArchiveData.close();

                String pgDigest = Hex.encodeHexString(pgArchiveData.getMessageDigest().digest());
<<<<<<< HEAD
                pgDir = new File(getWorkingDirectory(), String.format("PG-%s", pgDigest));
=======

                File workingDirectory = overrideWorkingDirectory.isPresent() ? overrideWorkingDirectory.get() : getWorkingDirectory();
                pgDir = new File(workingDirectory, String.format("PG-%s", pgDigest));
>>>>>>> fa8055d9

                mkdirs(pgDir);
                final File unpackLockFile = new File(pgDir, LOCK_FILE_NAME);
                final File pgDirExists = new File(pgDir, ".exists");

                if (!pgDirExists.exists()) {
                    try (FileOutputStream lockStream = new FileOutputStream(unpackLockFile);
                         FileLock unpackLock = lockStream.getChannel().tryLock()) {
                        if (unpackLock != null) {
                            try {
                                if (pgDirExists.exists()) {
                                    throw new IllegalStateException("unpack lock acquired but .exists file is present " + pgDirExists);
                                }
                                LOG.info("Extracting Postgres...");
                                try (ByteArrayInputStream bais = new ByteArrayInputStream(baos.toByteArray())) {
                                    extractTxz(bais, pgDir.getPath());
                                }
                                if (!pgDirExists.createNewFile()) {
                                    throw new IllegalStateException("couldn't make .exists file " + pgDirExists);
                                }
                            } catch (Exception e) {
                                LOG.error("while unpacking Postgres", e);
                            }
                        } else {
                            // the other guy is unpacking for us.
                            int maxAttempts = 60;
                            while (!pgDirExists.exists() && --maxAttempts > 0) { //NOPMD
                                Thread.sleep(1000L);
                            }
                            if (!pgDirExists.exists()) {
                                throw new IllegalStateException("Waited 60 seconds for postgres to be unpacked but it never finished!");
                            }
                        }
                    } finally {
                        if (unpackLockFile.exists() && !unpackLockFile.delete()) {
                            LOG.error("could not remove lock file {}", unpackLockFile.getAbsolutePath());
                        }
                    }
                }
            } catch (final IOException | NoSuchAlgorithmException e) {
                throw new ExceptionInInitializerError(e);
            } catch (final InterruptedException ie) {
                Thread.currentThread().interrupt();
                throw new ExceptionInInitializerError(ie);
            }
            PREPARE_BINARIES.put(pgBinaryResolver, pgDir);
            LOG.info("Postgres binaries at {}", pgDir);
            return pgDir;
        } finally {
            PREPARE_BINARIES_LOCK.unlock();
        }
    }

    @Override
    public String toString()
    {
        return "EmbeddedPG-" + instanceId;
    }
}<|MERGE_RESOLUTION|>--- conflicted
+++ resolved
@@ -24,15 +24,12 @@
 import java.net.InetSocketAddress;
 import java.net.ServerSocket;
 import java.net.Socket;
-<<<<<<< HEAD
 import java.net.SocketException;
 import java.net.UnknownHostException;
 import java.nio.ByteBuffer;
 import java.nio.channels.AsynchronousFileChannel;
 import java.nio.channels.Channel;
 import java.nio.channels.CompletionHandler;
-=======
->>>>>>> fa8055d9
 import java.nio.channels.FileLock;
 import java.nio.channels.OverlappingFileLockException;
 import java.nio.file.FileSystems;
@@ -78,12 +75,9 @@
 import org.slf4j.LoggerFactory;
 import org.tukaani.xz.XZInputStream;
 
-<<<<<<< HEAD
 import static java.nio.file.StandardOpenOption.CREATE_NEW;
 import static java.nio.file.StandardOpenOption.WRITE;
-=======
 import edu.umd.cs.findbugs.annotations.SuppressFBWarnings;
->>>>>>> fa8055d9
 
 @SuppressWarnings("PMD.AvoidDuplicateLiterals") // "postgres"
 @SuppressFBWarnings({"RCN_REDUNDANT_NULLCHECK_OF_NONNULL_VALUE", "RCN_REDUNDANT_NULLCHECK_WOULD_HAVE_BEEN_A_NPE"}) // java 11 triggers: https://github.com/spotbugs/spotbugs/issues/756
@@ -781,13 +775,8 @@
                 pgArchiveData.close();
 
                 String pgDigest = Hex.encodeHexString(pgArchiveData.getMessageDigest().digest());
-<<<<<<< HEAD
-                pgDir = new File(getWorkingDirectory(), String.format("PG-%s", pgDigest));
-=======
-
                 File workingDirectory = overrideWorkingDirectory.isPresent() ? overrideWorkingDirectory.get() : getWorkingDirectory();
                 pgDir = new File(workingDirectory, String.format("PG-%s", pgDigest));
->>>>>>> fa8055d9
 
                 mkdirs(pgDir);
                 final File unpackLockFile = new File(pgDir, LOCK_FILE_NAME);
