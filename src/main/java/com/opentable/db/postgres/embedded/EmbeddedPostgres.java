--- conflicted
+++ resolved
@@ -70,22 +70,6 @@
 
     private final UUID instanceId = UUID.randomUUID();
 
-<<<<<<< HEAD
-
-    EmbeddedPostgres(Map<String, String> postgresConfig,
-                     Map<String, String> localeConfig,
-                     Map<String, BindMount> bindMounts,
-                     Optional<Network> network,
-                     Optional<String> networkAlias,
-                     OptionalInt fixedPort,
-                     DockerImageName image,
-                     String databaseName
-    ) {
-        this(postgresConfig, localeConfig, bindMounts, network, networkAlias, fixedPort, image,  DEFAULT_PG_STARTUP_WAIT, databaseName);
-    }
-
-=======
->>>>>>> ba7955b7
     EmbeddedPostgres(Map<String, String> postgresConfig,
                      Map<String, String> localeConfig,
                      Map<String, BindMount> bindMounts,
