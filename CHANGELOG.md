--- conflicted
+++ resolved
@@ -1,17 +1,15 @@
-<<<<<<< HEAD
-0.11.2
+0.11.4
 ------
 * Exposed getDbInfo in PreparedDBRule, PreparedDBProvider. The use case is if you need to access
 the port and database name and pass them to a NON-java process. In normal circumstances, you
 should just use getDataSource(), which will return a fully ready DataSource for Java.
 * Update POM to Spring released versions.
 
-=======
+
 0.11.3
 ------
 
 * use a non-milestone Spring release, sorry!
->>>>>>> 9ac11079
 
 0.11.1
 ------
